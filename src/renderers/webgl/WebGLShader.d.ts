--- conflicted
+++ resolved
@@ -1,9 +1,3 @@
 export class WebGLShader {
-<<<<<<< HEAD
-  constructor(gl: any, type: string, string: string);
-=======
-
-	constructor( gl: any, type: string, string: string, debug: boolean );
-
->>>>>>> 80f77286
+  constructor( gl: any, type: string, string: string );
 }