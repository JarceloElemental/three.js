--- conflicted
+++ resolved
@@ -1,13 +1,6 @@
 <!DOCTYPE html>
 <html lang="en">
 
-<<<<<<< HEAD
-		<p class="desc">
-			该类是 three.js 中大多数对象的基类。它提供了一组属性和方法用于在 3D 空间下对对象进行操作。<br /><br />
-
-			注意，通过 [page:.add]( object ) 方法，该类可以被应用于成组的对象。然而更好的方式是使用 [page:Group]。
-		</p>
-=======
 <head>
 	<meta charset="utf-8" />
 	<base href="../../../" />
@@ -18,397 +11,10 @@
 
 <body>
 	<h1>三维物体（[name]）</h1>
->>>>>>> 344ff23a
 
 	<p class="desc">
 		这是Three.js中大部分对象的基类，提供了一系列的属性和方法来对三维空间中的物体进行操纵。<br /><br />
 
-<<<<<<< HEAD
-		<h2>构造函数</h2>
-
-
-		<h3>[name]()</h3>
-		<p>
-		构造函数没有任何参数。
-		</p>
-
-
-		<h2>属性</h2>
-
-		<h3>[property:Boolean castShadow]</h3>
-		<p> 当前物体是否需要在阴影图 （shadow map）中被渲染，默认值为 *false*。</p>
-
-		<h3>[property:Object3D children]</h3>
-		<p> 子物体的队列。将对象成组的方法详见 [page:Group]。</p>
-
-		<h3>[property:Boolean frustumCulled]</h3>
-		<p>
-			当该值被设置时，在每帧渲染该物体前，都会检查物体是否在视锥内。
-			否则，物体在每帧时都会被渲染，即使物体不可见。默认值为 *true*。
-		</p>
-
-		<h3>[property:Integer id]</h3>
-		<p>只读 – 当前物体唯一标识符。</p>
-
-		<h3>[property:Boolean isObject3D]</h3>
-		<p>
-			用于判断当前类或其派生类是 Object3D 对象。默认值为 *true*。<br /><br />
-
-			该值被用于内部优化，不应该被更改。
-		</p>
-
-		<h3>[property:Layers layers]</h3>
-		<p>
-			当前物体所属图层信息。只有当该物体与摄像机至少共享一个图层时，该物体才可见。
-		</p>
-
-		<h3>[property:Matrix4 matrix]</h3>
-		<p> 局部空间下的转移矩阵。</p>
-
-		<h3>[property:Boolean matrixAutoUpdate]</h3>
-		<p>
-			当设置该值时，对象会重新计算 matrixWorld 属性值，计算位置矩阵、旋转矩阵，并且在每帧都进行缩放。
-			默认值 [page:Object3D.DefaultMatrixAutoUpdate] 为 true。
-		</p>
-
-		<h3>[property:Matrix4 matrixWorld]</h3>
-		<p>
-			对象的全局变换矩阵。如果 Object3D 没有父对象，则该矩阵与局部变换矩阵 [page:.matrix] 相同。
-		</p>
-
-		<h3>[property:Boolean matrixWorldNeedsUpdate]</h3>
-		<p>
-			当该值设置时，对象会在这帧重新计算 matrixWorld，且将该值设置为 false。默认值为 *false*。
-		</p>
-
-		<h3>[property:Matrix4 modelViewMatrix]</h3>
-		<p>
-			该值被传递给着色器，用于计算对象的坐标。
-		</p>
-
-		<h3>[property:String name]</h3>
-		<p> 对象的可选别名（无需全局唯一）。默认值为空字符串。</p>
-
-		<h3>[property:Matrix3 normalMatrix]</h3>
-		<p>
-			该值传递给着色器用于计算对向的光照。该矩阵等价于 modelViewMatrix 的左上 3x3 子矩阵的逆矩阵的转置。
-
-			需要该矩阵的原因如下，如果单纯使用 modelViewMatrix 会导致法向量在对象缩放时长度未归一化或方向不垂直。<br /><br />
-			This is passed to the shader and used to calculate lighting for the object.<br /><br />
-			另外 modelViewMatrix 中的位移信息在法向量计算时并不相关。因而，normalMatrix 使用 Matrix3 矩阵足矣。
-		</p>
-
-		<h3>[property:function onAfterRender]</h3>
-		<p>
-			可选的回调函数，在每次 Object3D 对象渲染后会被立刻调用。
-			该函数参数列表如下：renderer, scene, camera, geometry, material, group。
-		</p>
-
-		<h3>[property:function onBeforeRender]</h3>
-		<p>
-			可选的回调函数，在每次 Object3D 对象渲染前会被调用。
-			该函数参数列表如下：renderer, scene, camera, geometry, material, group。
-		</p>
-
-		<h3>[property:Object3D parent]</h3>
-		<p> 对象的父对象 [link:https://en.wikipedia.org/wiki/Scene_graph scene graph]。每个对象最多可以有一个父对象。</p>
-
-		<h3>[property:Vector3 position]</h3>
-		<p> [page:Vector3] 向量，用于表示对象的局部坐标系下的位置。默认值为 (0, 0, 0)。</p>
-
-		<h3>[property:Quaternion quaternion]</h3>
-		<p> 对象的本地旋转四元组 [page:Quaternion Quaternion]。</p>
-
-		<h3>[property:Boolean receiveShadow]</h3>
-		<p> 判断当前材质是否接收阴影。默认值是 *false*。</p>
-
-		<h3>[property:Number renderOrder]</h3>
-		<p>
-			该值允许对象的默认渲染顺序 [link:https://en.wikipedia.org/wiki/Scene_graph scene graph] 被修改。
-			但不透明和透明物体依然分开进行渲染排序。渲染顺序的排序是从最低到最高。renderOrder 的默认值为 *0*。
-		</p>
-
-		<h3>[property:Euler rotation]</h3>
-		<p>
-			物体本地坐标系下的旋转信息 (see [link:https://en.wikipedia.org/wiki/Euler_angles Euler angles])，度量单位为弧度。
-		</p>
-
-		<h3>[property:Vector3 scale]</h3>
-		<p>
-			物体本地坐标系下的缩放信息。默认值是 [page:Vector3]( 1, 1, 1 )。
-		</p>
-
-		<h3>[property:Vector3 up]</h3>
-		<p>
-			该值被用于 [page:.lookAt lookAt] 方法。例如，用于判断对象朝向。<br />
-			默认值 [page:Object3D.DefaultUp] 为 ( 0, 1, 0 )。
-		</p>
-
-		<h3>[property:object userData]</h3>
-		<p>
-			用于存储 Object3D 的定制化数据的对象。该对象不应该保存任何函数的引用，这些值在对象被克隆时不会被拷贝。
-		</p>
-
-		<h3>[property:String uuid]</h3>
-		<p>
-			当前对象实例的 [link:http://en.wikipedia.org/wiki/Universally_unique_identifier UUID]。
-			该值会被自动赋值。不应该被修改。
-		</p>
-
-		<h3>[property:Boolean visible]</h3>
-		<p> 如果该值为 *true*，则对象会被显示。默认值为 *true*。</p>
-
-		<h2>静态属性</h2>
-		<p>
-			不同于非静态属性和方法是按照对象定义的，静态属性和方法是按类定义的，即同一个类的不同实例间是共享静态属性及方法的。
-			这意味着改变 [page:Object3D.DefaultUp] 或 [page:Object3D.DefaultMatrixAutoUpdate]，将会改变在这之后创建的
-			<em>每个</em> Object3D 实例（或其派生类的示例）的 [page:.up up] 和 [page:.matrixAutoUpdate matrixAutoUpdate]
-			的值。已经被创建的 Object3D 实例不受影响。
-		</p>
-
-		<h3>[property:Vector3 DefaultUp]</h3>
-		<p>
-			当前对象的默认的 [page:.up up] 方向，同样被用于 [page:DirectionalLight]、[page:HemisphereLight]、和
-			[page:Spotlight]（光线方向从上至下） 的默认空间位置。<br />
-			默认值为 ( 0, 1, 0 ) 。
-		</p>
-
-		<h3>[property:Vector3 DefaultMatrixAutoUpdate]</h3>
-		<p>
-			新创建的 Object3D 的 [page:.matrixAutoUpdate matrixAutoUpdate] 的默认值。<br />
-		</p>
-
-		<h2>方法</h2>
-
-		<h3>[page:EventDispatcher EventDispatcher] 可用于此类的方法。</h3>
-
-		<h3>[method:null add]( [param:Object3D object], ... )</h3>
-		<p>
-			将参数指定的 *object* 添加到当前对象。参数指定的对象会被添加一个随机数。由于每个对象只能有一个父对象，
-			在被设置新的父对象后，参数对象的原父对象将会被移除，并有当前对象替代。<br /><br />
-
-			手动将对象成组详情见 [page:Group]。
-		</p>
-
-		<h3>[method:null applyMatrix]( [param:Matrix4 matrix] )</h3>
-		<p> 将参数指定的矩阵应用于对象，并且依据矩阵对对象进行位移、旋转和缩放。</p>
-
-		<h3>[method:Object3D applyQuaternion]( [param:Quaternion quaternion] )</h3>
-		<p> 将参数指定的四元数应用于对象，并对对象进行旋转。</p>
-
-		<h3>[method:Object3D clone]( [param:Boolean recursive] )</h3>
-		<p>
-			recursive -- 如果为 true, 连同子对象一起克隆。默认值为 true.<br /><br />
-
-			返回该对象的克隆，并且依据参数可能同时返回子对象的克隆。
-		</p>
-
-		<h3>[method:this copy]( [param:Object3D object], [param:Boolean recursive] )</h3>
-		<p>
-			recursive -- 如果为 true, 参数指定的对象连同子对象一起被复制。默认值为 true.<br /><br />
-
-			将指定对象拷贝到当前对象。
-		</p>
-
-		<h3>[method:Object3D getObjectById]( [param:Integer id] )</h3>
-		<p>
-			id -- 对象实例的唯一数字标识符。<br /><br />
-
-			搜索对象的所有子对象，并返回第一个 id 与参数匹配的对象。<br />
-			注意，对象的 id 按照时间顺序依次生生成：1，2，3，...每有一个新物体被创建则 id 增加 1。
-		</p>
-
-		<h3>[method:Object3D getObjectByName]( [param:String name] )</h3>
-		<p>
-			name -- 匹配子对象 Object3D.name 属性的字符串。 <br /><br />
-
-			搜索对象的所有子对象，并返回第一个 Object3D.name 属性与参数匹配的对象。<br />
-			注意，对于大多数对象来说对象名称保持默认值，是一个空的字符串。需要你手动设置才会有意义。
-		</p>
-
-		<h3>[method:Object3D getObjectByProperty]( [param:String name], [param:Float value] )</h3>
-		<p>
-			name -- 要检索的属性的名称。 <br />
-			value -- 要匹配的属性的值。 <br /><br />
-
-			搜索对象的子对象返回第一个属性名和属性值都匹配的对象。
-		</p>
-
-		<h3>[method:Vector3 getWorldPosition]( [param:Vector3 target] )</h3>
-		<p>
-		[page:Vector3 target] — 结果将被复制到这个三维矢量中。 <br /><br />
-
-		返回一个代表对象全局坐标的三维矢量。
-		</p>
-
-		<h3>[method:Quaternion getWorldQuaternion]( [param:Quaternion target] )</h3>
-		<p>
-		[page:Quaternion target] — 结果将被复制到这个四元数中. <br /><br />
-
-		返回代表对象全局旋转的四元数。
-		</p>
-
-		<h3>[method:Vector3 getWorldScale]( [param:Vector3 target] )</h3>
-		<p>
-		[page:Vector3 target] — 结果将被复制到这个三维矢量中。 <br /><br />
-
-		返回代表对象每个轴向的全局缩放参数的三维矢量。
-		</p>
-
-		<h3>[method:Vector3 getWorldDirection]( [param:Vector3 target] )</h3>
-		<p>
-		[page:Vector3 target] — 结果将被复制到这个三维矢量中。 <br /><br />
-
-		返回代表对象全局坐标系下 z 轴朝向的三维矢量。
-		</p>
-
-		<h3>[method:Vector3 localToWorld]( [param:Vector3 vector] )</h3>
-		<p>
-		vector - 代表本地（局部）坐标位置的三维矢量。<br /><br />
-
-		将参数指定的本地坐标矢量转换为全局坐标。
-		</p>
-
-		<h3>[method:null lookAt]( [param:Vector3 vector] )</br>
-		[method:null lookAt]( [param:Float x], [param:Float y], [param:Float z] )</h3>
-		<p>
-		vector - 代表全局坐标位置的三维矢量。<br /><br />
-		另外, 参数可以由全局坐标的第一维 （[page:.x x]）, 第二维（[page:.y y]） 和 第三维（[page:.z z]）组成的参数列表代替。<br /><br />
-
-		旋转物体使得其朝向参数指定的全局坐标。<br /><br />
-
-			该方法旋转仅旋转对象及子对象，不会影响父对象的旋转或位移。
-		</p>
-
-		<h3>[method:Array raycast]( [param:Raycaster raycaster], [param:Array intersects] )</h3>
-		<p>
-			抽象（空）方法，用于获取射线与对象的碰撞信息。
-			为使用射线检测，[page:Mesh], [page:Line], [page:Points] 子类实现了该方法。
-		</p>
-
-		<h3>[method:null remove]( [param:Object3D object], ... )</h3>
-		<p>
-			将当前对象下，参数指定的子对象进行删除。该方法可能删除任意多个对象。
-		</p>
-
-		<h3>[method:this rotateOnAxis]( [param:Vector3 axis], [param:Float angle] )</h3>
-		<p>
-		axis -- 局部坐标系下的归一化向量。 <br />
-		angle -- 以弧度代表的角度信息。<br /><br />
-
-		在局部坐标系下按照参数给定向量对物体进行旋转。参数 axis 为归一化的向量。
-		</p>
-
-		<h3>[method:this rotateOnWorldAxis]( [param:Vector3 axis], [param:Float angle] )</h3>
-		<p>
-			axis -- 全局坐标系下的归一化向量。 <br />
-			angle -- 以弧度代表的角度信息。<br /><br />
-
-			在全局坐标系下按照参数给定向量对物体进行旋转。参数 axis 为归一化的向量。
-			该方法不会影响父对象旋转。
-		</p>
-
-		<h3>[method:this rotateX]( [param:Float rad] )</h3>
-		<p>
-			rad - 以弧度代表的旋转角度信息。<br /><br />
-			在局部坐标系下根据参数，绕 x 轴旋转物体。
-		</p>
-
-		<h3>[method:this rotateY]( [param:Float rad] )</h3>
-		<p>
-			rad - 以弧度代表的旋转角度信息。<br /><br />
-			在局部坐标系下根据参数，绕 x 轴旋转物体。
-		</p>
-
-		<h3>[method:this rotateZ]( [param:Float rad] )</h3>
-		<p>
-			rad - 以弧度代表的旋转角度信息。<br /><br />
-			在局部坐标系下根据参数，绕 x 轴旋转物体。
-		</p>
-
-		<h3>[method:null setRotationFromAxisAngle]( [param:Vector3 axis], [param:Float angle] )</h3>
-		<p>
-			axis -- 局部坐标系下的归一化向量。 <br />
-			angle -- 以弧度代表的角度信息。<br /><br />
-
-			该方法将会在 [page:.quaternion] 中，调用
-			[page:Quaternion.setFromAxisAngle setFromAxisAngle]( [page:Float axis], [page:Float angle] )。
-		</p>
-
-		<h3>[method:null setRotationFromEuler]( [param:Euler euler] )</h3>
-		<p>
-			euler -- 以欧拉角代表的旋转角度信息。<br />
-
-			该方法将会在 [page:.quaternion] 中，调用
-			[page:Quaternion.setRotationFromEuler setRotationFromEuler]( [page:Euler euler])。
-		</p>
-
-		<h3>[method:null setRotationFromMatrix]( [param:Matrix4 m] )</h3>
-		<p>
-			m -- 按照参数给定矩阵旋转对象四元数。<br />
-
-			该方法将会在 [page:.quaternion] 中，调用
-			[page:Quaternion.setFromRotationMatrix setFromRotationMatrix]( [page:Matrix4 m])。<br /><br />
-
-			注意，该方法假设参数 m 矩阵的左上 3x3 表示非缩放的旋转信息。
-		</p>
-
-		<h3>[method:null setRotationFromQuaternion]( [param:Quaternion q] )</h3>
-		<p>
-			q -- 归一化的四元数。<br /><br />
-
-			将参数指定四元数拷贝到 [page:.quaternion]。
-		</p>
-
-		<h3>[method:null toJSON]( [param:Quaternion q] )</h3>
-		<p>
-			将对象转化为 JSON 格式。
-		</p>
-
-		<h3>[method:this translateOnAxis]( [param:Vector3 axis], [param:Float distance] )</h3>
-		<p>
-		axis -- 局部坐标系下的归一化向量。<br />
-		distance -- 需要被位移的距离。<br /><br />
-
-		将物体沿参数给定方向移动指定距离。假设方向向量已经被归一化。
-		</p>
-
-		<h3>[method:this translateX]( [param:Float distance] )</h3>
-		<p> 将对象沿 X 轴移动参数 *distance* 指定距离。</p>
-
-		<h3>[method:this translateY]( [param:Float distance] )</h3>
-		<p> 将对象沿 Y 轴移动参数 *distance* 指定距离。</p>
-
-		<h3>[method:this translateZ]( [param:Float distance] )</h3>
-		<p> 将对象沿 Z 轴移动参数 *distance* 指定距离。</p>
-
-		<h3>[method:null traverse]( [param:Function callback] )</h3>
-		<p>
-		callback - 回调函数，第一个参数为 Object3D 对象。<br /><br />
-
-		在该对象及所有子对象上执行该函数。
-		</p>
-
-		<h3>[method:null traverseVisible]( [param:Function callback] )</h3>
-		<p>
-		callback - 回调函数，第一个参数为 Object3D 对象。<br /><br />
-
-			如同 traverse 函数，该函数只会在可见的对象及子对象上被调用。
-		</p>
-
-		<h3>[method:null traverseAncestors]( [param:Function callback] )</h3>
-		<p>
-		callback - 回调函数，第一个参数为 Object3D 对象。<br /><br />
-
-		在父对象及所有祖先上被调用。
-		</p>
-
-		<h3>[method:null updateMatrix]()</h3>
-		<p>更新局部变换矩阵。</p>
-
-		<h3>[method:null updateMatrixWorld]( [param:Boolean force] )</h3>
-		<p>更新当前对象及子对象的全局变换信息。</p>
-=======
 		请注意，可以通过[page:.add]( object )方法来将对象进行组合，该方法将对象添加为子对象，但为此最好使用[page:Group]（来作为父对象）。
 	</p>
 
@@ -793,22 +399,10 @@
 	<h3>[method:null updateMatrixWorld]( [param:Boolean force] )</h3>
 	<p>更新物体及其子级的全局变换。</p>
 
->>>>>>> 344ff23a
 
 	<h3>[method:Vector3 worldToLocal]( [param:Vector3 vector] )</h3>
 	<p>
 		vector - 一个世界向量.<br /><br />
-
-<<<<<<< HEAD
-		<h3>[method:Vector3 worldToLocal]( [param:Vector3 vector] )</h3>
-		<p>
-		vector - 全局坐标向量。<br /><br />
-
-		将参数给定坐标从全局坐标转换为局部坐标。
-		</p>
-
-		<h2>资源</h2>
-=======
 		将世界空间中的向量转换为局部空间向量。
 	</p>
 
@@ -816,6 +410,5 @@
 
 	[link:https://github.com/mrdoob/three.js/blob/master/src/[path].js src/[path].js]
 </body>
->>>>>>> 344ff23a
 
 </html>