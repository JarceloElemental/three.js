--- conflicted
+++ resolved
@@ -8,11 +8,7 @@
 		<link type="text/css" rel="stylesheet" href="page.css" />
 	</head>
 	<body>
-<<<<<<< HEAD
-		<h1>四维矩阵（[name]</h1>
-=======
 		<h1>四维矩阵（[name]）</h1>
->>>>>>> 072cf7b9
 
 		<p class="desc">
 			表示为一个 4x4 [link:https://en.wikipedia.org/wiki/Matrix_(mathematics) matrix].<br /><br />
@@ -95,11 +91,7 @@
 		<h3>[property:Boolean isMatrix4]</h3>
 		<p>
 			用于判定此对象或者此类的派生对象是否是三维矩阵。默认值为 *true*。<br /><br />
-<<<<<<< HEAD
-		
-=======
-
->>>>>>> 072cf7b9
+
 			不应该改变该值，因为它在内部用于优化。
 		</p>
 
@@ -176,11 +168,7 @@
 		<p>
 			[page:Array array] - 用来存储设置元素数据的数组<br />
 			[page:Integer offset] - (可选参数) 数组的偏移量，默认值为 0。<br /><br />
-<<<<<<< HEAD
-	
-=======
-
->>>>>>> 072cf7b9
+
 			使用基于列优先格式[link:https://en.wikipedia.org/wiki/Row-_and_column-major_order#Column-major_order column-major]的数组来设置该矩阵。
 			</p>
 
@@ -188,11 +176,7 @@
 		<p>
 			[page:Matrix3 m] - 取逆的矩阵。<br />
 			[page:Boolean throwOnDegenerate] - (optional) 如果设置为true，如果矩阵是退化的（如果不可逆的话），则会抛出一个错误。<br /><br />
-<<<<<<< HEAD
-			
-=======
-
->>>>>>> 072cf7b9
+
 			使用逆矩阵计算方法[link:https://en.wikipedia.org/wiki/Invertible_matrix#Analytic_solution analytic method]，
 			将当前矩阵设置为给定矩阵的逆矩阵[link:https://en.wikipedia.org/wiki/Invertible_matrix inverse]，如果[page:Boolean throwOnDegenerate]
 			参数没有设置且给定矩阵不可逆，那么将当前矩阵设置为3X3单位矩阵。
@@ -267,11 +251,7 @@
 		<h3>[method:this makeRotationX]( [param:Float theta] )</h3>
 		<p>
 		[page:Float theta] — Rotation angle in radians.<br /><br />
-<<<<<<< HEAD
-		
-=======
-
->>>>>>> 072cf7b9
+
 		把该矩阵设置为绕x轴旋转弧度[page:Float theta] (&theta;)大小的矩阵。
 		结果如下：
 		<code>
