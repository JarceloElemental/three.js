var list = {

	"en": {

		"Manual": {

			"Getting Started": {
				"Creating a scene": "manual/en/introduction/Creating-a-scene",
				"Import via modules": "manual/en/introduction/Import-via-modules",
				"Browser support": "manual/en/introduction/Browser-support",
				"WebGL compatibility check": "manual/en/introduction/WebGL-compatibility-check",
				"How to run things locally": "manual/en/introduction/How-to-run-things-locally",
				"How to use WebGL 2": "manual/en/introduction/How-to-use-WebGL2",
				"Drawing lines": "manual/en/introduction/Drawing-lines",
				"Creating text": "manual/en/introduction/Creating-text",
				"Loading 3D models": "manual/en/introduction/Loading-3D-models",
				"FAQ": "manual/en/introduction/FAQ",
				"Useful links": "manual/en/introduction/Useful-links"
			},

			"Next Steps": {
				"How to update things": "manual/en/introduction/How-to-update-things",
				"How to dispose of objects": "manual/en/introduction/How-to-dispose-of-objects",
				"How to create VR content": "manual/en/introduction/How-to-create-VR-content",
				"How to use post-processing": "manual/en/introduction/How-to-use-post-processing",
				"Matrix transformations": "manual/en/introduction/Matrix-transformations",
				"Animation system": "manual/en/introduction/Animation-system"
			},

			"Build Tools": {
				"Testing with NPM": "manual/en/buildTools/Testing-with-NPM"
			}

		},

		"Reference": {

			"Animation": {
				"AnimationAction": "api/en/animation/AnimationAction",
				"AnimationClip": "api/en/animation/AnimationClip",
				"AnimationMixer": "api/en/animation/AnimationMixer",
				"AnimationObjectGroup": "api/en/animation/AnimationObjectGroup",
				"AnimationUtils": "api/en/animation/AnimationUtils",
				"KeyframeTrack": "api/en/animation/KeyframeTrack",
				"PropertyBinding": "api/en/animation/PropertyBinding",
				"PropertyMixer": "api/en/animation/PropertyMixer"
			},

			"Animation / Tracks": {
				"BooleanKeyframeTrack": "api/en/animation/tracks/BooleanKeyframeTrack",
				"ColorKeyframeTrack": "api/en/animation/tracks/ColorKeyframeTrack",
				"NumberKeyframeTrack": "api/en/animation/tracks/NumberKeyframeTrack",
				"QuaternionKeyframeTrack": "api/en/animation/tracks/QuaternionKeyframeTrack",
				"StringKeyframeTrack": "api/en/animation/tracks/StringKeyframeTrack",
				"VectorKeyframeTrack": "api/en/animation/tracks/VectorKeyframeTrack"
			},

			"Audio": {
				"Audio": "api/en/audio/Audio",
				"AudioAnalyser": "api/en/audio/AudioAnalyser",
				"AudioContext": "api/en/audio/AudioContext",
				"AudioListener": "api/en/audio/AudioListener",
				"PositionalAudio": "api/en/audio/PositionalAudio"
			},

			"Cameras": {
				"ArrayCamera": "api/en/cameras/ArrayCamera",
				"Camera": "api/en/cameras/Camera",
				"CubeCamera": "api/en/cameras/CubeCamera",
				"OrthographicCamera": "api/en/cameras/OrthographicCamera",
				"PerspectiveCamera": "api/en/cameras/PerspectiveCamera",
				"StereoCamera": "api/en/cameras/StereoCamera"
			},

			"Constants": {
				"Animation": "api/en/constants/Animation",
				"Core": "api/en/constants/Core",
				"CustomBlendingEquation": "api/en/constants/CustomBlendingEquations",
				"DrawModes": "api/en/constants/DrawModes",
				"Materials": "api/en/constants/Materials",
				"Renderer": "api/en/constants/Renderer",
				"Textures": "api/en/constants/Textures"
			},

			"Core": {
				"BufferAttribute": "api/en/core/BufferAttribute",
				"BufferGeometry": "api/en/core/BufferGeometry",
				"Clock": "api/en/core/Clock",
				"DirectGeometry": "api/en/core/DirectGeometry",
				"EventDispatcher": "api/en/core/EventDispatcher",
				"Face3": "api/en/core/Face3",
				"Geometry": "api/en/core/Geometry",
				"InstancedBufferAttribute": "api/en/core/InstancedBufferAttribute",
				"InstancedBufferGeometry": "api/en/core/InstancedBufferGeometry",
				"InstancedInterleavedBuffer": "api/en/core/InstancedInterleavedBuffer",
				"InterleavedBuffer": "api/en/core/InterleavedBuffer",
				"InterleavedBufferAttribute": "api/en/core/InterleavedBufferAttribute",
				"Layers": "api/en/core/Layers",
				"Object3D": "api/en/core/Object3D",
				"Raycaster": "api/en/core/Raycaster",
				"Uniform": "api/en/core/Uniform"
			},

			"Core / BufferAttributes": {
				"BufferAttribute Types": "api/en/core/bufferAttributeTypes/BufferAttributeTypes"
			},

			"Deprecated": {
				"DeprecatedList": "api/en/deprecated/DeprecatedList"
			},

			"Extras": {
				"Earcut": "api/en/extras/Earcut",
				"ShapeUtils": "api/en/extras/ShapeUtils"
			},

			"Extras / Core": {
				"Curve": "api/en/extras/core/Curve",
				"CurvePath": "api/en/extras/core/CurvePath",
				"Font": "api/en/extras/core/Font",
				"Interpolations": "api/en/extras/core/Interpolations",
				"Path": "api/en/extras/core/Path",
				"Shape": "api/en/extras/core/Shape",
				"ShapePath": "api/en/extras/core/ShapePath"
			},

			"Extras / Curves": {
				"ArcCurve": "api/en/extras/curves/ArcCurve",
				"CatmullRomCurve3": "api/en/extras/curves/CatmullRomCurve3",
				"CubicBezierCurve": "api/en/extras/curves/CubicBezierCurve",
				"CubicBezierCurve3": "api/en/extras/curves/CubicBezierCurve3",
				"EllipseCurve": "api/en/extras/curves/EllipseCurve",
				"LineCurve": "api/en/extras/curves/LineCurve",
				"LineCurve3": "api/en/extras/curves/LineCurve3",
				"QuadraticBezierCurve": "api/en/extras/curves/QuadraticBezierCurve",
				"QuadraticBezierCurve3": "api/en/extras/curves/QuadraticBezierCurve3",
				"SplineCurve": "api/en/extras/curves/SplineCurve"
			},

			"Extras / Objects": {
				"ImmediateRenderObject": "api/en/extras/objects/ImmediateRenderObject",
			},

			"Geometries": {
				"BoxBufferGeometry": "api/en/geometries/BoxBufferGeometry",
				"BoxGeometry": "api/en/geometries/BoxGeometry",
				"CircleBufferGeometry": "api/en/geometries/CircleBufferGeometry",
				"CircleGeometry": "api/en/geometries/CircleGeometry",
				"ConeBufferGeometry": "api/en/geometries/ConeBufferGeometry",
				"ConeGeometry": "api/en/geometries/ConeGeometry",
				"CylinderBufferGeometry": "api/en/geometries/CylinderBufferGeometry",
				"CylinderGeometry": "api/en/geometries/CylinderGeometry",
				"DodecahedronBufferGeometry": "api/en/geometries/DodecahedronBufferGeometry",
				"DodecahedronGeometry": "api/en/geometries/DodecahedronGeometry",
				"EdgesGeometry": "api/en/geometries/EdgesGeometry",
				"ExtrudeBufferGeometry": "api/en/geometries/ExtrudeBufferGeometry",
				"ExtrudeGeometry": "api/en/geometries/ExtrudeGeometry",
				"IcosahedronBufferGeometry": "api/en/geometries/IcosahedronBufferGeometry",
				"IcosahedronGeometry": "api/en/geometries/IcosahedronGeometry",
				"LatheBufferGeometry": "api/en/geometries/LatheBufferGeometry",
				"LatheGeometry": "api/en/geometries/LatheGeometry",
				"OctahedronBufferGeometry": "api/en/geometries/OctahedronBufferGeometry",
				"OctahedronGeometry": "api/en/geometries/OctahedronGeometry",
				"ParametricBufferGeometry": "api/en/geometries/ParametricBufferGeometry",
				"ParametricGeometry": "api/en/geometries/ParametricGeometry",
				"PlaneBufferGeometry": "api/en/geometries/PlaneBufferGeometry",
				"PlaneGeometry": "api/en/geometries/PlaneGeometry",
				"PolyhedronBufferGeometry": "api/en/geometries/PolyhedronBufferGeometry",
				"PolyhedronGeometry": "api/en/geometries/PolyhedronGeometry",
				"RingBufferGeometry": "api/en/geometries/RingBufferGeometry",
				"RingGeometry": "api/en/geometries/RingGeometry",
				"ShapeBufferGeometry": "api/en/geometries/ShapeBufferGeometry",
				"ShapeGeometry": "api/en/geometries/ShapeGeometry",
				"SphereBufferGeometry": "api/en/geometries/SphereBufferGeometry",
				"SphereGeometry": "api/en/geometries/SphereGeometry",
				"TetrahedronBufferGeometry": "api/en/geometries/TetrahedronBufferGeometry",
				"TetrahedronGeometry": "api/en/geometries/TetrahedronGeometry",
				"TextBufferGeometry": "api/en/geometries/TextBufferGeometry",
				"TextGeometry": "api/en/geometries/TextGeometry",
				"TorusBufferGeometry": "api/en/geometries/TorusBufferGeometry",
				"TorusGeometry": "api/en/geometries/TorusGeometry",
				"TorusKnotBufferGeometry": "api/en/geometries/TorusKnotBufferGeometry",
				"TorusKnotGeometry": "api/en/geometries/TorusKnotGeometry",
				"TubeBufferGeometry": "api/en/geometries/TubeBufferGeometry",
				"TubeGeometry": "api/en/geometries/TubeGeometry",
				"WireframeGeometry": "api/en/geometries/WireframeGeometry"
			},

			"Helpers": {
				"ArrowHelper": "api/en/helpers/ArrowHelper",
				"AxesHelper": "api/en/helpers/AxesHelper",
				"BoxHelper": "api/en/helpers/BoxHelper",
				"Box3Helper": "api/en/helpers/Box3Helper",
				"CameraHelper": "api/en/helpers/CameraHelper",
				"DirectionalLightHelper": "api/en/helpers/DirectionalLightHelper",
				"FaceNormalsHelper": "api/en/helpers/FaceNormalsHelper",
				"GridHelper": "api/en/helpers/GridHelper",
				"PolarGridHelper": "api/en/helpers/PolarGridHelper",
				"PositionalAudioHelper": "api/en/helpers/PositionalAudioHelper",
				"HemisphereLightHelper": "api/en/helpers/HemisphereLightHelper",
				"PlaneHelper": "api/en/helpers/PlaneHelper",
				"PointLightHelper": "api/en/helpers/PointLightHelper",
				"RectAreaLightHelper": "api/en/helpers/RectAreaLightHelper",
				"SkeletonHelper": "api/en/helpers/SkeletonHelper",
				"SpotLightHelper": "api/en/helpers/SpotLightHelper",
				"VertexNormalsHelper": "api/en/helpers/VertexNormalsHelper"
			},

			"Lights": {
				"AmbientLight": "api/en/lights/AmbientLight",
				"DirectionalLight": "api/en/lights/DirectionalLight",
				"HemisphereLight": "api/en/lights/HemisphereLight",
				"Light": "api/en/lights/Light",
				"PointLight": "api/en/lights/PointLight",
				"RectAreaLight": "api/en/lights/RectAreaLight",
				"SpotLight": "api/en/lights/SpotLight"
			},

			"Lights / Shadows": {
				"LightShadow": "api/en/lights/shadows/LightShadow",
				"PointLightShadow": "api/en/lights/shadows/PointLightShadow",
				"DirectionalLightShadow": "api/en/lights/shadows/DirectionalLightShadow",
				"SpotLightShadow": "api/en/lights/shadows/SpotLightShadow"
			},

			"Loaders": {
				"AnimationLoader": "api/en/loaders/AnimationLoader",
				"AudioLoader": "api/en/loaders/AudioLoader",
				"BufferGeometryLoader": "api/en/loaders/BufferGeometryLoader",
				"Cache": "api/en/loaders/Cache",
				"CompressedTextureLoader": "api/en/loaders/CompressedTextureLoader",
				"CubeTextureLoader": "api/en/loaders/CubeTextureLoader",
				"DataTextureLoader": "api/en/loaders/DataTextureLoader",
				"FileLoader": "api/en/loaders/FileLoader",
				"FontLoader": "api/en/loaders/FontLoader",
				"ImageBitmapLoader": "api/en/loaders/ImageBitmapLoader",
				"ImageLoader": "api/en/loaders/ImageLoader",
				"Loader": "api/en/loaders/Loader",
				"LoaderUtils": "api/en/loaders/LoaderUtils",
				"MaterialLoader": "api/en/loaders/MaterialLoader",
				"ObjectLoader": "api/en/loaders/ObjectLoader",
				"TextureLoader": "api/en/loaders/TextureLoader"
			},

			"Loaders / Managers": {
				"DefaultLoadingManager": "api/en/loaders/managers/DefaultLoadingManager",
				"LoadingManager": "api/en/loaders/managers/LoadingManager"
			},

			"Materials": {
				"LineBasicMaterial": "api/en/materials/LineBasicMaterial",
				"LineDashedMaterial": "api/en/materials/LineDashedMaterial",
				"Material": "api/en/materials/Material",
				"MeshBasicMaterial": "api/en/materials/MeshBasicMaterial",
				"MeshDepthMaterial": "api/en/materials/MeshDepthMaterial",
				"MeshDistanceMaterial": "api/en/materials/MeshDistanceMaterial",
				"MeshLambertMaterial": "api/en/materials/MeshLambertMaterial",
				"MeshMatcapMaterial": "api/en/materials/MeshMatcapMaterial",
				"MeshNormalMaterial": "api/en/materials/MeshNormalMaterial",
				"MeshPhongMaterial": "api/en/materials/MeshPhongMaterial",
				"MeshPhysicalMaterial": "api/en/materials/MeshPhysicalMaterial",
				"MeshStandardMaterial": "api/en/materials/MeshStandardMaterial",
				"MeshToonMaterial": "api/en/materials/MeshToonMaterial",
				"PointsMaterial": "api/en/materials/PointsMaterial",
				"RawShaderMaterial": "api/en/materials/RawShaderMaterial",
				"ShaderMaterial": "api/en/materials/ShaderMaterial",
				"ShadowMaterial": "api/en/materials/ShadowMaterial",
				"SpriteMaterial": "api/en/materials/SpriteMaterial"
			},

			"Math": {
				"Box2": "api/en/math/Box2",
				"Box3": "api/en/math/Box3",
				"Color": "api/en/math/Color",
				"Cylindrical": "api/en/math/Cylindrical",
				"Euler": "api/en/math/Euler",
				"Frustum": "api/en/math/Frustum",
				"Interpolant": "api/en/math/Interpolant",
				"Line3": "api/en/math/Line3",
				"Math": "api/en/math/Math",
				"Matrix3": "api/en/math/Matrix3",
				"Matrix4": "api/en/math/Matrix4",
				"Plane": "api/en/math/Plane",
				"Quaternion": "api/en/math/Quaternion",
				"Ray": "api/en/math/Ray",
				"Sphere": "api/en/math/Sphere",
				"Spherical": "api/en/math/Spherical",
				"Triangle": "api/en/math/Triangle",
				"Vector2": "api/en/math/Vector2",
				"Vector3": "api/en/math/Vector3",
				"Vector4": "api/en/math/Vector4"
			},

			"Math / Interpolants": {
				"CubicInterpolant": "api/en/math/interpolants/CubicInterpolant",
				"DiscreteInterpolant": "api/en/math/interpolants/DiscreteInterpolant",
				"LinearInterpolant": "api/en/math/interpolants/LinearInterpolant",
				"QuaternionLinearInterpolant": "api/en/math/interpolants/QuaternionLinearInterpolant"
			},

			"Objects": {
				"Bone": "api/en/objects/Bone",
				"Group": "api/en/objects/Group",
				"Line": "api/en/objects/Line",
				"LineLoop": "api/en/objects/LineLoop",
				"LineSegments": "api/en/objects/LineSegments",
				"LOD": "api/en/objects/LOD",
				"Mesh": "api/en/objects/Mesh",
				"Points": "api/en/objects/Points",
				"Skeleton": "api/en/objects/Skeleton",
				"SkinnedMesh": "api/en/objects/SkinnedMesh",
				"Sprite": "api/en/objects/Sprite"
			},

			"Renderers": {
				"WebGLMultisampleRenderTarget": "api/en/renderers/WebGLMultisampleRenderTarget",
				"WebGLRenderer": "api/en/renderers/WebGLRenderer",
				"WebGLRenderTarget": "api/en/renderers/WebGLRenderTarget",
				"WebGLRenderTargetCube": "api/en/renderers/WebGLRenderTargetCube"
			},

			"Renderers / Shaders": {
				"ShaderChunk": "api/en/renderers/shaders/ShaderChunk",
				"ShaderLib": "api/en/renderers/shaders/ShaderLib",
				"UniformsLib": "api/en/renderers/shaders/UniformsLib",
				"UniformsUtils": "api/en/renderers/shaders/UniformsUtils"
			},

			"Scenes": {
				"Fog": "api/en/scenes/Fog",
				"FogExp2": "api/en/scenes/FogExp2",
				"Scene": "api/en/scenes/Scene"
			},

			"Textures": {
				"CanvasTexture": "api/en/textures/CanvasTexture",
				"CompressedTexture": "api/en/textures/CompressedTexture",
				"CubeTexture": "api/en/textures/CubeTexture",
				"DataTexture": "api/en/textures/DataTexture",
				"DataTexture3D": "api/en/textures/DataTexture3D",
				"DepthTexture": "api/en/textures/DepthTexture",
				"Texture": "api/en/textures/Texture",
				"VideoTexture": "api/en/textures/VideoTexture"
			}

		},

		"Examples": {

			"Animations": {
				"CCDIKSolver": "examples/en/animations/CCDIKSolver",
				"MMDAnimationHelper": "examples/en/animations/MMDAnimationHelper",
				"MMDPhysics": "examples/en/animations/MMDPhysics"
			},

			"Controls": {
				"DeviceOrientationControls": "examples/en/controls/DeviceOrientationControls",
				"DragControls": "examples/en/controls/DragControls",
<<<<<<< HEAD
				"FlyControls": "examples/en/controls/FlyControls",
				"OrbitControls": "examples/en/controls/OrbitControls"
=======
				"OrbitControls": "examples/en/controls/OrbitControls",
				"PointerLockControls": "examples/en/controls/PointerLockControls"
>>>>>>> 47903ce1
			},

			"Geometries": {
				"ConvexBufferGeometry": "examples/en/geometries/ConvexBufferGeometry",
				"ConvexGeometry": "examples/en/geometries/ConvexGeometry",
				"DecalGeometry": "examples/en/geometries/DecalGeometry"
			},

			"Loaders": {
				"BabylonLoader": "examples/en/loaders/BabylonLoader",
				"BasisTextureLoader": "examples/en/loaders/BasisTextureLoader",
				"DRACOLoader": "examples/en/loaders/DRACOLoader",
				"GLTFLoader": "examples/en/loaders/GLTFLoader",
				"MMDLoader": "examples/en/loaders/MMDLoader",
				"MTLLoader": "examples/en/loaders/MTLLoader",
				"OBJLoader": "examples/en/loaders/OBJLoader",
				"OBJLoader2": "examples/en/loaders/OBJLoader2",
				"PCDLoader": "examples/en/loaders/PCDLoader",
				"PDBLoader": "examples/en/loaders/PDBLoader",
				"PRWMLoader": "examples/en/loaders/PRWMLoader",
				"SVGLoader": "examples/en/loaders/SVGLoader",
				"TGALoader": "examples/en/loaders/TGALoader"
			},

			"Objects": {
				"Lensflare": "examples/en/objects/Lensflare",
			},

			"Post-Processing": {
				"EffectComposer": "examples/en/postprocessing/EffectComposer"
			},

			"Exporters": {
				"GLTFExporter": "examples/en/exporters/GLTFExporter",
				"PLYExporter": "examples/en/exporters/PLYExporter",
				"ColladaExporter": "examples/en/exporters/ColladaExporter"
			},

			"Plugins": {
				"LookupTable": "examples/en/Lut",
			},

			"ConvexHull": {
				"Face": "examples/en/math/convexhull/Face",
				"HalfEdge": "examples/en/math/convexhull/HalfEdge",
				"ConvexHull": "examples/en/math/convexhull/ConvexHull",
				"VertexNode": "examples/en/math/convexhull/VertexNode",
				"VertexList": "examples/en/math/convexhull/VertexList"
			},

			"Renderers": {
				"CSS2DRenderer": "examples/en/renderers/CSS2DRenderer",
				"CSS3DRenderer": "examples/en/renderers/CSS3DRenderer",
				"SVGRenderer": "examples/en/renderers/SVGRenderer"

			},

			"Utils": {
				"BufferGeometryUtils": "examples/en/utils/BufferGeometryUtils",
				"SceneUtils": "examples/en/utils/SceneUtils",
				"SkeletonUtils": "examples/en/utils/SkeletonUtils"
			}

		},

		"Developer Reference": {

			"Polyfills": {
				"Polyfills": "api/en/Polyfills"
			},

			"WebGLRenderer": {
				"WebGLProgram": "api/en/renderers/webgl/WebGLProgram",
				"WebGLShader": "api/en/renderers/webgl/WebGLShader",
				"WebGLState": "api/en/renderers/webgl/WebGLState"
			}

		}

	},

	"zh": {

		"手册": {

			"起步": {
				"创建一个场景": "manual/zh/introduction/Creating-a-scene",
				"通过模块来引入": "manual/zh/introduction/Import-via-modules",
				"浏览器支持": "manual/zh/introduction/Browser-support",
				"WebGL兼容性检查": "manual/zh/introduction/WebGL-compatibility-check",
				"如何在本地运行Three.js": "manual/zh/introduction/How-to-run-things-locally",
				"如何使用WebGL 2": "manual/zh/introduction/How-to-use-WebGL2",
				"画线": "manual/zh/introduction/Drawing-lines",
				"创建文字": "manual/zh/introduction/Creating-text",
				"载入3D模型": "manual/zh/introduction/Loading-3D-models",
				"常见问题": "manual/zh/introduction/FAQ",
				"一些有用的链接": "manual/zh/introduction/Useful-links"
			},

			"进阶": {
				"如何更新场景": "manual/zh/introduction/How-to-update-things",
				"如何废置对象": "manual/zh/introduction/How-to-dispose-of-objects",
				"如何创建VR内容": "manual/zh/introduction/How-to-create-VR-content",
				"如何使用后期处理": "manual/zh/introduction/How-to-use-post-processing",
				"矩阵变换": "manual/zh/introduction/Matrix-transformations",
				"动画系统": "manual/zh/introduction/Animation-system"
			},

			"构建工具": {
				"使用NPM进行测试": "manual/zh/buildTools/Testing-with-NPM"
			}

		},

		"参考": {

			"动画": {
				"AnimationAction": "api/zh/animation/AnimationAction",
				"AnimationClip": "api/zh/animation/AnimationClip",
				"AnimationMixer": "api/zh/animation/AnimationMixer",
				"AnimationObjectGroup": "api/zh/animation/AnimationObjectGroup",
				"AnimationUtils": "api/zh/animation/AnimationUtils",
				"KeyframeTrack": "api/zh/animation/KeyframeTrack",
				"PropertyBinding": "api/zh/animation/PropertyBinding",
				"PropertyMixer": "api/zh/animation/PropertyMixer"
			},

			"动画 / 轨道": {
				"BooleanKeyframeTrack": "api/zh/animation/tracks/BooleanKeyframeTrack",
				"ColorKeyframeTrack": "api/zh/animation/tracks/ColorKeyframeTrack",
				"NumberKeyframeTrack": "api/zh/animation/tracks/NumberKeyframeTrack",
				"QuaternionKeyframeTrack": "api/zh/animation/tracks/QuaternionKeyframeTrack",
				"StringKeyframeTrack": "api/zh/animation/tracks/StringKeyframeTrack",
				"VectorKeyframeTrack": "api/zh/animation/tracks/VectorKeyframeTrack"
			},

			"音频": {
				"Audio": "api/zh/audio/Audio",
				"AudioAnalyser": "api/zh/audio/AudioAnalyser",
				"AudioContext": "api/zh/audio/AudioContext",
				"AudioListener": "api/zh/audio/AudioListener",
				"PositionalAudio": "api/zh/audio/PositionalAudio"
			},

			"摄像机": {
				"ArrayCamera": "api/zh/cameras/ArrayCamera",
				"Camera": "api/zh/cameras/Camera",
				"CubeCamera": "api/zh/cameras/CubeCamera",
				"OrthographicCamera": "api/zh/cameras/OrthographicCamera",
				"PerspectiveCamera": "api/zh/cameras/PerspectiveCamera",
				"StereoCamera": "api/zh/cameras/StereoCamera"
			},

			"常量": {
				"Animation": "api/zh/constants/Animation",
				"Core": "api/zh/constants/Core",
				"CustomBlendingEquation": "api/zh/constants/CustomBlendingEquations",
				"DrawModes": "api/zh/constants/DrawModes",
				"Materials": "api/zh/constants/Materials",
				"Renderer": "api/zh/constants/Renderer",
				"Textures": "api/zh/constants/Textures"
			},

			"核心": {
				"BufferAttribute": "api/zh/core/BufferAttribute",
				"BufferGeometry": "api/zh/core/BufferGeometry",
				"Clock": "api/zh/core/Clock",
				"DirectGeometry": "api/zh/core/DirectGeometry",
				"EventDispatcher": "api/zh/core/EventDispatcher",
				"Face3": "api/zh/core/Face3",
				"Geometry": "api/zh/core/Geometry",
				"InstancedBufferAttribute": "api/zh/core/InstancedBufferAttribute",
				"InstancedBufferGeometry": "api/zh/core/InstancedBufferGeometry",
				"InstancedInterleavedBuffer": "api/zh/core/InstancedInterleavedBuffer",
				"InterleavedBuffer": "api/zh/core/InterleavedBuffer",
				"InterleavedBufferAttribute": "api/zh/core/InterleavedBufferAttribute",
				"Layers": "api/zh/core/Layers",
				"Object3D": "api/zh/core/Object3D",
				"Raycaster": "api/zh/core/Raycaster",
				"Uniform": "api/zh/core/Uniform"
			},

			"核心 / BufferAttributes": {
				"BufferAttribute Types": "api/zh/core/bufferAttributeTypes/BufferAttributeTypes"
			},

			"弃用列表": {
				"DeprecatedList": "api/zh/deprecated/DeprecatedList"
			},

			"附件": {
				"Earcut": "api/zh/extras/Earcut",
				"ShapeUtils": "api/zh/extras/ShapeUtils"
			},

			"附件 / 核心": {
				"Curve": "api/zh/extras/core/Curve",
				"CurvePath": "api/zh/extras/core/CurvePath",
				"Font": "api/zh/extras/core/Font",
				"Interpolations": "api/zh/extras/core/Interpolations",
				"Path": "api/zh/extras/core/Path",
				"Shape": "api/zh/extras/core/Shape",
				"ShapePath": "api/zh/extras/core/ShapePath"
			},

			"附件 / 曲线": {
				"ArcCurve": "api/zh/extras/curves/ArcCurve",
				"CatmullRomCurve3": "api/zh/extras/curves/CatmullRomCurve3",
				"CubicBezierCurve": "api/zh/extras/curves/CubicBezierCurve",
				"CubicBezierCurve3": "api/zh/extras/curves/CubicBezierCurve3",
				"EllipseCurve": "api/zh/extras/curves/EllipseCurve",
				"LineCurve": "api/zh/extras/curves/LineCurve",
				"LineCurve3": "api/zh/extras/curves/LineCurve3",
				"QuadraticBezierCurve": "api/zh/extras/curves/QuadraticBezierCurve",
				"QuadraticBezierCurve3": "api/zh/extras/curves/QuadraticBezierCurve3",
				"SplineCurve": "api/zh/extras/curves/SplineCurve"
			},

			"附件 / 物体": {
				"ImmediateRenderObject": "api/zh/extras/objects/ImmediateRenderObject",
			},

			"几何体": {
				"BoxBufferGeometry": "api/zh/geometries/BoxBufferGeometry",
				"BoxGeometry": "api/zh/geometries/BoxGeometry",
				"CircleBufferGeometry": "api/zh/geometries/CircleBufferGeometry",
				"CircleGeometry": "api/zh/geometries/CircleGeometry",
				"ConeBufferGeometry": "api/zh/geometries/ConeBufferGeometry",
				"ConeGeometry": "api/zh/geometries/ConeGeometry",
				"CylinderBufferGeometry": "api/zh/geometries/CylinderBufferGeometry",
				"CylinderGeometry": "api/zh/geometries/CylinderGeometry",
				"DodecahedronBufferGeometry": "api/zh/geometries/DodecahedronBufferGeometry",
				"DodecahedronGeometry": "api/zh/geometries/DodecahedronGeometry",
				"EdgesGeometry": "api/zh/geometries/EdgesGeometry",
				"ExtrudeBufferGeometry": "api/zh/geometries/ExtrudeBufferGeometry",
				"ExtrudeGeometry": "api/zh/geometries/ExtrudeGeometry",
				"IcosahedronBufferGeometry": "api/zh/geometries/IcosahedronBufferGeometry",
				"IcosahedronGeometry": "api/zh/geometries/IcosahedronGeometry",
				"LatheBufferGeometry": "api/zh/geometries/LatheBufferGeometry",
				"LatheGeometry": "api/zh/geometries/LatheGeometry",
				"OctahedronBufferGeometry": "api/zh/geometries/OctahedronBufferGeometry",
				"OctahedronGeometry": "api/zh/geometries/OctahedronGeometry",
				"ParametricBufferGeometry": "api/zh/geometries/ParametricBufferGeometry",
				"ParametricGeometry": "api/zh/geometries/ParametricGeometry",
				"PlaneBufferGeometry": "api/zh/geometries/PlaneBufferGeometry",
				"PlaneGeometry": "api/zh/geometries/PlaneGeometry",
				"PolyhedronBufferGeometry": "api/zh/geometries/PolyhedronBufferGeometry",
				"PolyhedronGeometry": "api/zh/geometries/PolyhedronGeometry",
				"RingBufferGeometry": "api/zh/geometries/RingBufferGeometry",
				"RingGeometry": "api/zh/geometries/RingGeometry",
				"ShapeBufferGeometry": "api/zh/geometries/ShapeBufferGeometry",
				"ShapeGeometry": "api/zh/geometries/ShapeGeometry",
				"SphereBufferGeometry": "api/zh/geometries/SphereBufferGeometry",
				"SphereGeometry": "api/zh/geometries/SphereGeometry",
				"TetrahedronBufferGeometry": "api/zh/geometries/TetrahedronBufferGeometry",
				"TetrahedronGeometry": "api/zh/geometries/TetrahedronGeometry",
				"TextBufferGeometry": "api/zh/geometries/TextBufferGeometry",
				"TextGeometry": "api/zh/geometries/TextGeometry",
				"TorusBufferGeometry": "api/zh/geometries/TorusBufferGeometry",
				"TorusGeometry": "api/zh/geometries/TorusGeometry",
				"TorusKnotBufferGeometry": "api/zh/geometries/TorusKnotBufferGeometry",
				"TorusKnotGeometry": "api/zh/geometries/TorusKnotGeometry",
				"TubeBufferGeometry": "api/zh/geometries/TubeBufferGeometry",
				"TubeGeometry": "api/zh/geometries/TubeGeometry",
				"WireframeGeometry": "api/zh/geometries/WireframeGeometry"
			},

			"辅助对象": {
				"ArrowHelper": "api/zh/helpers/ArrowHelper",
				"AxesHelper": "api/zh/helpers/AxesHelper",
				"BoxHelper": "api/zh/helpers/BoxHelper",
				"Box3Helper": "api/zh/helpers/Box3Helper",
				"CameraHelper": "api/zh/helpers/CameraHelper",
				"DirectionalLightHelper": "api/zh/helpers/DirectionalLightHelper",
				"FaceNormalsHelper": "api/zh/helpers/FaceNormalsHelper",
				"GridHelper": "api/zh/helpers/GridHelper",
				"PolarGridHelper": "api/zh/helpers/PolarGridHelper",
				"PositionalAudioHelper": "api/zh/helpers/PositionalAudioHelper",
				"HemisphereLightHelper": "api/zh/helpers/HemisphereLightHelper",
				"PlaneHelper": "api/zh/helpers/PlaneHelper",
				"PointLightHelper": "api/zh/helpers/PointLightHelper",
				"RectAreaLightHelper": "api/zh/helpers/RectAreaLightHelper",
				"SkeletonHelper": "api/zh/helpers/SkeletonHelper",
				"SpotLightHelper": "api/zh/helpers/SpotLightHelper",
				"VertexNormalsHelper": "api/zh/helpers/VertexNormalsHelper"
			},

			"灯光": {
				"AmbientLight": "api/zh/lights/AmbientLight",
				"DirectionalLight": "api/zh/lights/DirectionalLight",
				"HemisphereLight": "api/zh/lights/HemisphereLight",
				"Light": "api/zh/lights/Light",
				"PointLight": "api/zh/lights/PointLight",
				"RectAreaLight": "api/zh/lights/RectAreaLight",
				"SpotLight": "api/zh/lights/SpotLight"
			},

			"灯光 / 阴影": {
				"LightShadow": "api/zh/lights/shadows/LightShadow",
				"PointLightShadow": "api/zh/lights/shadows/PointLightShadow",
				"DirectionalLightShadow": "api/zh/lights/shadows/DirectionalLightShadow",
				"SpotLightShadow": "api/zh/lights/shadows/SpotLightShadow"
			},

			"加载器": {
				"AnimationLoader": "api/zh/loaders/AnimationLoader",
				"AudioLoader": "api/zh/loaders/AudioLoader",
				"BufferGeometryLoader": "api/zh/loaders/BufferGeometryLoader",
				"Cache": "api/zh/loaders/Cache",
				"CompressedTextureLoader": "api/zh/loaders/CompressedTextureLoader",
				"CubeTextureLoader": "api/zh/loaders/CubeTextureLoader",
				"DataTextureLoader": "api/zh/loaders/DataTextureLoader",
				"FileLoader": "api/zh/loaders/FileLoader",
				"FontLoader": "api/zh/loaders/FontLoader",
				"ImageBitmapLoader": "api/zh/loaders/ImageBitmapLoader",
				"ImageLoader": "api/zh/loaders/ImageLoader",
				"Loader": "api/zh/loaders/Loader",
				"LoaderUtils": "api/zh/loaders/LoaderUtils",
				"MaterialLoader": "api/zh/loaders/MaterialLoader",
				"ObjectLoader": "api/zh/loaders/ObjectLoader",
				"TextureLoader": "api/zh/loaders/TextureLoader"
			},

			"加载器 / 管理器": {
				"DefaultLoadingManager": "api/zh/loaders/managers/DefaultLoadingManager",
				"LoadingManager": "api/zh/loaders/managers/LoadingManager"
			},

			"材质": {
				"LineBasicMaterial": "api/zh/materials/LineBasicMaterial",
				"LineDashedMaterial": "api/zh/materials/LineDashedMaterial",
				"Material": "api/zh/materials/Material",
				"MeshBasicMaterial": "api/zh/materials/MeshBasicMaterial",
				"MeshDepthMaterial": "api/zh/materials/MeshDepthMaterial",
				"MeshDistanceMaterial": "api/zh/materials/MeshDistanceMaterial",
				"MeshLambertMaterial": "api/zh/materials/MeshLambertMaterial",
				"MeshMatcapMaterial": "api/zh/materials/MeshMatcapMaterial",
				"MeshNormalMaterial": "api/zh/materials/MeshNormalMaterial",
				"MeshPhongMaterial": "api/zh/materials/MeshPhongMaterial",
				"MeshPhysicalMaterial": "api/zh/materials/MeshPhysicalMaterial",
				"MeshStandardMaterial": "api/zh/materials/MeshStandardMaterial",
				"MeshToonMaterial": "api/zh/materials/MeshToonMaterial",
				"PointsMaterial": "api/zh/materials/PointsMaterial",
				"RawShaderMaterial": "api/zh/materials/RawShaderMaterial",
				"ShaderMaterial": "api/zh/materials/ShaderMaterial",
				"ShadowMaterial": "api/zh/materials/ShadowMaterial",
				"SpriteMaterial": "api/zh/materials/SpriteMaterial"
			},

			"数学库": {
				"Box2": "api/zh/math/Box2",
				"Box3": "api/zh/math/Box3",
				"Color": "api/zh/math/Color",
				"Cylindrical": "api/zh/math/Cylindrical",
				"Euler": "api/zh/math/Euler",
				"Frustum": "api/zh/math/Frustum",
				"Interpolant": "api/zh/math/Interpolant",
				"Line3": "api/zh/math/Line3",
				"Math": "api/zh/math/Math",
				"Matrix3": "api/zh/math/Matrix3",
				"Matrix4": "api/zh/math/Matrix4",
				"Plane": "api/zh/math/Plane",
				"Quaternion": "api/zh/math/Quaternion",
				"Ray": "api/zh/math/Ray",
				"Sphere": "api/zh/math/Sphere",
				"Spherical": "api/zh/math/Spherical",
				"Triangle": "api/zh/math/Triangle",
				"Vector2": "api/zh/math/Vector2",
				"Vector3": "api/zh/math/Vector3",
				"Vector4": "api/zh/math/Vector4"
			},

			"数学库 / 插值": {
				"CubicInterpolant": "api/zh/math/interpolants/CubicInterpolant",
				"DiscreteInterpolant": "api/zh/math/interpolants/DiscreteInterpolant",
				"LinearInterpolant": "api/zh/math/interpolants/LinearInterpolant",
				"QuaternionLinearInterpolant": "api/zh/math/interpolants/QuaternionLinearInterpolant"
			},

			"物体": {
				"Bone": "api/zh/objects/Bone",
				"Group": "api/zh/objects/Group",
				"Line": "api/zh/objects/Line",
				"LineLoop": "api/zh/objects/LineLoop",
				"LineSegments": "api/zh/objects/LineSegments",
				"LOD": "api/zh/objects/LOD",
				"Mesh": "api/zh/objects/Mesh",
				"Points": "api/zh/objects/Points",
				"Skeleton": "api/zh/objects/Skeleton",
				"SkinnedMesh": "api/zh/objects/SkinnedMesh",
				"Sprite": "api/zh/objects/Sprite"
			},

			"渲染器": {
				"WebGLMultisampleRenderTarget": "api/zh/renderers/WebGLMultisampleRenderTarget",
				"WebGLRenderer": "api/zh/renderers/WebGLRenderer",
				"WebGLRenderTarget": "api/zh/renderers/WebGLRenderTarget",
				"WebGLRenderTargetCube": "api/zh/renderers/WebGLRenderTargetCube"
			},

			"渲染器 / 着色器": {
				"ShaderChunk": "api/zh/renderers/shaders/ShaderChunk",
				"ShaderLib": "api/zh/renderers/shaders/ShaderLib",
				"UniformsLib": "api/zh/renderers/shaders/UniformsLib",
				"UniformsUtils": "api/zh/renderers/shaders/UniformsUtils"
			},

			"场景": {
				"Fog": "api/zh/scenes/Fog",
				"FogExp2": "api/zh/scenes/FogExp2",
				"Scene": "api/zh/scenes/Scene"
			},

			"纹理贴图": {
				"CanvasTexture": "api/zh/textures/CanvasTexture",
				"CompressedTexture": "api/zh/textures/CompressedTexture",
				"CubeTexture": "api/zh/textures/CubeTexture",
				"DataTexture": "api/zh/textures/DataTexture",
				"DataTexture3D": "api/zh/textures/DataTexture3D",
				"DepthTexture": "api/zh/textures/DepthTexture",
				"Texture": "api/zh/textures/Texture",
				"VideoTexture": "api/zh/textures/VideoTexture"
			}

		},

		"示例": {

			"动画": {
				"CCDIKSolver": "examples/zh/animations/CCDIKSolver",
				"MMDAnimationHelper": "examples/zh/animations/MMDAnimationHelper",
				"MMDPhysics": "examples/zh/animations/MMDPhysics"
			},

			"控制": {
				"DeviceOrientationControls": "examples/zh/controls/DeviceOrientationControls",
				"DragControls": "examples/zh/controls/DragControls",
<<<<<<< HEAD
				"FlyControls": "examples/zh/controls/FlyControls",
				"OrbitControls": "examples/zh/controls/OrbitControls"
=======
				"OrbitControls": "examples/zh/controls/OrbitControls",
				"PointerLockControls": "examples/zh/controls/PointerLockControls"
>>>>>>> 47903ce1
			},

			"几何体": {
				"ConvexBufferGeometry": "examples/zh/geometries/ConvexBufferGeometry",
				"ConvexGeometry": "examples/zh/geometries/ConvexGeometry",
				"DecalGeometry": "examples/zh/geometries/DecalGeometry"
			},

			"加载器": {
				"BabylonLoader": "examples/zh/loaders/BabylonLoader",
				"BasisTextureLoader": "examples/zh/loaders/BasisTextureLoader",
				"DRACOLoader": "examples/zh/loaders/DRACOLoader",
				"GLTFLoader": "examples/zh/loaders/GLTFLoader",
				"MMDLoader": "examples/zh/loaders/MMDLoader",
				"MTLLoader": "examples/zh/loaders/MTLLoader",
				"OBJLoader": "examples/zh/loaders/OBJLoader",
				"OBJLoader2": "examples/zh/loaders/OBJLoader2",
				"PCDLoader": "examples/zh/loaders/PCDLoader",
				"PDBLoader": "examples/zh/loaders/PDBLoader",
				"PRWMLoader": "examples/zh/loaders/PRWMLoader",
				"SVGLoader": "examples/zh/loaders/SVGLoader",
				"TGALoader": "examples/zh/loaders/TGALoader"
			},

			"物体": {
				"Lensflare": "examples/zh/objects/Lensflare",
			},

			"后期处理": {
				"EffectComposer": "examples/zh/postprocessing/EffectComposer"
			},

			"导出器": {
				"GLTFExporter": "examples/zh/exporters/GLTFExporter",
				"PLYExporter": "examples/zh/exporters/PLYExporter",
				"ColladaExporter": "examples/zh/exporters/ColladaExporter"
			},

			"插件": {
				"LookupTable": "examples/zh/Lut",
			},

			"QuickHull": {
				"Face": "examples/zh/math/convexhull/Face",
				"HalfEdge": "examples/zh/math/convexhull/HalfEdge",
				"ConvexHull": "examples/zh/math/convexhull/ConvexHull",
				"VertexNode": "examples/zh/math/convexhull/VertexNode",
				"VertexList": "examples/zh/math/convexhull/VertexList"
			},

			"渲染器": {
				"CSS2DRenderer": "examples/zh/renderers/CSS2DRenderer",
				"CSS3DRenderer": "examples/zh/renderers/CSS3DRenderer",
				"SVGRenderer": "examples/zh/renderers/SVGRenderer"
			},

			"实用工具": {
				"BufferGeometryUtils": "examples/zh/utils/BufferGeometryUtils",
				"SceneUtils": "examples/zh/utils/SceneUtils",
				"SkeletonUtils": "examples/zh/utils/SkeletonUtils"
			}

		},

		"开发者参考": {

			"差异化支持": {
				"Polyfills": "api/zh/Polyfills"
			},

			"WebGL渲染器": {
				"WebGLProgram": "api/zh/renderers/webgl/WebGLProgram",
				"WebGLShader": "api/zh/renderers/webgl/WebGLShader",
				"WebGLState": "api/zh/renderers/webgl/WebGLState"
			}

		}

	}

};<|MERGE_RESOLUTION|>--- conflicted
+++ resolved
@@ -356,13 +356,9 @@
 			"Controls": {
 				"DeviceOrientationControls": "examples/en/controls/DeviceOrientationControls",
 				"DragControls": "examples/en/controls/DragControls",
-<<<<<<< HEAD
 				"FlyControls": "examples/en/controls/FlyControls",
-				"OrbitControls": "examples/en/controls/OrbitControls"
-=======
 				"OrbitControls": "examples/en/controls/OrbitControls",
 				"PointerLockControls": "examples/en/controls/PointerLockControls"
->>>>>>> 47903ce1
 			},
 
 			"Geometries": {
@@ -800,13 +796,9 @@
 			"控制": {
 				"DeviceOrientationControls": "examples/zh/controls/DeviceOrientationControls",
 				"DragControls": "examples/zh/controls/DragControls",
-<<<<<<< HEAD
 				"FlyControls": "examples/zh/controls/FlyControls",
-				"OrbitControls": "examples/zh/controls/OrbitControls"
-=======
 				"OrbitControls": "examples/zh/controls/OrbitControls",
 				"PointerLockControls": "examples/zh/controls/PointerLockControls"
->>>>>>> 47903ce1
 			},
 
 			"几何体": {
