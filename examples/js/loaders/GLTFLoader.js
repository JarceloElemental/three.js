--- conflicted
+++ resolved
@@ -1542,30 +1542,20 @@
 
 						if ( node ) {
 
-<<<<<<< HEAD
-							var targetName = node.name ? node.name : node.uuid;
-
-							var interp = {
-								times: inputAccessor.array,
-								values: outputAccessor.array,
-								target: node,
-								type: INTERPOLATION[ sampler.interpolation ],
-								name: targetName + '.' + PATH_PROPERTIES[ target.path ]
-							};
-=======
 							node.updateMatrix();
 							node.matrixAutoUpdate = true;
 
 							var TypedKeyframeTrack = PATH_PROPERTIES[ target.path ] === PATH_PROPERTIES.rotation
 								? THREE.QuaternionKeyframeTrack
 								: THREE.VectorKeyframeTrack;
->>>>>>> 87a8f52f
+
+							var targetName = node.name ? node.name : node.uuid;
 
 							// KeyframeTrack.optimize() will modify given 'times' and 'values'
 							// buffers before creating a truncated copy to keep. Because buffers may
 							// be reused by other tracks, make copies here.
 							tracks.push( new TypedKeyframeTrack(
-								node.name + '.' + PATH_PROPERTIES[ target.path ],
+								targetName + '.' + PATH_PROPERTIES[ target.path ],
 								THREE.AnimationUtils.arraySlice( inputAccessor.array, 0 ),
 								THREE.AnimationUtils.arraySlice( outputAccessor.array, 0 ),
 								INTERPOLATION[ sampler.interpolation ]
